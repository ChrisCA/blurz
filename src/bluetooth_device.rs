--- conflicted
+++ resolved
@@ -1,12 +1,6 @@
-<<<<<<< HEAD
 use crate::bluetooth_session::BluetoothSession;
 use crate::bluetooth_utils;
-use dbus::MessageItem;
-=======
-use bluetooth_session::BluetoothSession;
-use bluetooth_utils;
 use dbus::{Message, MessageItem};
->>>>>>> f36b34e1
 use hex::FromHex;
 use std::collections::HashMap;
 use std::error::Error;
@@ -80,11 +74,7 @@
         method: &str,
         param: Option<&[MessageItem]>,
         timeout_ms: i32,
-<<<<<<< HEAD
-    ) -> Result<(), Box<dyn Error>> {
-=======
-    ) -> Result<Message, Box<Error>> {
->>>>>>> f36b34e1
+    ) -> Result<Message, Box<dyn Error>> {
         bluetooth_utils::call_method(
             self.session.get_connection(),
             DEVICE_INTERFACE,
@@ -105,7 +95,7 @@
     }
 
     /// The Bluetooth device Address Type.
-    pub fn get_address_type(&self) -> Result<BluetoothAddressType, Box<Error>> {
+    pub fn get_address_type(&self) -> Result<BluetoothAddressType, Box<dyn Error>> {
         let address = try!(self.get_property("AddressType"));
         Ok(address.inner::<&str>().unwrap().parse()?)
     }
@@ -312,7 +302,6 @@
      */
 
     // http://git.kernel.org/cgit/bluetooth/bluez.git/tree/doc/device-api.txt#n12
-<<<<<<< HEAD
     pub fn connect(&self, timeout_ms: i32) -> Result<(), Box<dyn Error>> {
         self.call_method("Connect", None, timeout_ms)
     }
@@ -333,47 +322,12 @@
     }
 
     // http://git.kernel.org/cgit/bluetooth/bluez.git/tree/doc/device-api.txt#n70
-    pub fn pair(&self, timeout_ms: i32) -> Result<(), Box<Error>> {
+    pub fn pair(&self, timeout_ms: i32) -> Result<(), Box<dyn Error>> {
         self.call_method("Pair", None, timeout_ms)
     }
 
     // http://git.kernel.org/cgit/bluetooth/bluez.git/tree/doc/device-api.txt#n97
     pub fn cancel_pairing(&self) -> Result<(), Box<dyn Error>> {
         self.call_method("CancelPairing", None, 5000)
-=======
-    pub fn connect(&self, timeout_ms: i32) -> Result<(), Box<Error>> {
-        self.call_method("Connect", None, timeout_ms)?;
-        Ok(())
-    }
-
-    // http://git.kernel.org/cgit/bluetooth/bluez.git/tree/doc/device-api.txt#n29
-    pub fn disconnect(&self) -> Result<(), Box<Error>> {
-        self.call_method("Disconnect", None, 5000)?;
-        Ok(())
-    }
-
-    // http://git.kernel.org/cgit/bluetooth/bluez.git/tree/doc/device-api.txt#n43
-    pub fn connect_profile(&self, uuid: String) -> Result<(), Box<Error>> {
-        self.call_method("ConnectProfile", Some(&[uuid.into()]), 30000)?;
-        Ok(())
-    }
-
-    // http://git.kernel.org/cgit/bluetooth/bluez.git/tree/doc/device-api.txt#n55
-    pub fn disconnect_profile(&self, uuid: String) -> Result<(), Box<Error>> {
-        self.call_method("DisconnectProfile", Some(&[uuid.into()]), 5000)?;
-        Ok(())
-    }
-
-    // http://git.kernel.org/cgit/bluetooth/bluez.git/tree/doc/device-api.txt#n70
-    pub fn pair(&self) -> Result<(), Box<Error>> {
-        self.call_method("Pair", None, 60000)?;
-        Ok(())
-    }
-
-    // http://git.kernel.org/cgit/bluetooth/bluez.git/tree/doc/device-api.txt#n97
-    pub fn cancel_pairing(&self) -> Result<(), Box<Error>> {
-        self.call_method("CancelPairing", None, 5000)?;
-        Ok(())
->>>>>>> f36b34e1
     }
 }